{
  "name": "@supabase/postgrest-js",
  "version": "0.0.0-automated",
  "description": "Isomorphic PostgREST client",
  "keywords": [
    "postgrest",
    "supabase"
  ],
  "homepage": "https://github.com/supabase/postgrest-js",
  "bugs": "https://github.com/supabase/postgrest-js/issues",
  "license": "MIT",
  "author": "Supabase",
  "files": [
    "dist",
    "src"
  ],
  "main": "dist/main/index.js",
  "module": "dist/module/index.js",
  "types": "dist/module/index.d.ts",
  "repository": "supabase/postgrest-js",
  "scripts": {
    "clean": "rimraf dist docs",
    "format": "prettier --write \"{src,test}/**/*.ts\"",
    "build": "run-s clean format build:*",
    "build:main": "tsc -p tsconfig.json",
    "build:module": "tsc -p tsconfig.module.json",
<<<<<<< HEAD
    "test": "run-s db:clean db:run test:run db:clean",
    "test:run": "jest --runInBand",
    "test:update": "run-s db:clean db:run && jest --runInBand --updateSnapshot && run-s db:clean",
    "db:clean": "cd test/db && docker-compose down --volumes",
    "db:run": "cd test/db && docker-compose up --detach && wait-for-localhost 3000",
    "docs": "typedoc src/index.ts",
    "docs:json": "typedoc --json docs/spec.json src/index.ts"
=======
    "test": "run-s test:db && jest --runInBand",
    "test:clean": "cd test/db && docker-compose down",
    "test:db": "cd test/db && docker-compose down && docker-compose up -d && wait-for-localhost 3000",
    "v1:docs": "typedoc src/index.ts --out docs/v1",
    "v1:docs:json": "typedoc --json docs/v1/spec.json --excludeExternals src/index.ts",
    "v2:docs": "typedoc src/index.ts --out docs/v2",
    "v2:docs:json": "typedoc --json docs/v2/spec.json --excludeExternals src/index.ts"
>>>>>>> 06d4347f
  },
  "dependencies": {
    "cross-fetch": "^3.1.5"
  },
  "devDependencies": {
    "@types/jest": "^27.5.1",
    "jest": "^28.1.0",
    "node-abort-controller": "^3.0.1",
    "npm-run-all": "^4.1.5",
    "prettier": "^2.6.2",
    "rimraf": "^3.0.2",
    "semantic-release-plugin-update-version-in-files": "^1.1.0",
    "ts-jest": "^28.0.3",
    "typedoc": "^0.22.16",
    "typescript": "~4.7",
    "wait-for-localhost-cli": "^3.0.0"
  }
}<|MERGE_RESOLUTION|>--- conflicted
+++ resolved
@@ -19,28 +19,16 @@
   "types": "dist/module/index.d.ts",
   "repository": "supabase/postgrest-js",
   "scripts": {
-    "clean": "rimraf dist docs",
+    "clean": "rimraf dist docs/v2",
     "format": "prettier --write \"{src,test}/**/*.ts\"",
     "build": "run-s clean format build:*",
     "build:main": "tsc -p tsconfig.json",
     "build:module": "tsc -p tsconfig.module.json",
-<<<<<<< HEAD
-    "test": "run-s db:clean db:run test:run db:clean",
-    "test:run": "jest --runInBand",
-    "test:update": "run-s db:clean db:run && jest --runInBand --updateSnapshot && run-s db:clean",
-    "db:clean": "cd test/db && docker-compose down --volumes",
-    "db:run": "cd test/db && docker-compose up --detach && wait-for-localhost 3000",
-    "docs": "typedoc src/index.ts",
-    "docs:json": "typedoc --json docs/spec.json src/index.ts"
-=======
+    "docs": "typedoc src/index.ts --out docs/v2",
+    "docs:json": "typedoc --json docs/v2/spec.json --excludeExternals src/index.ts",
     "test": "run-s test:db && jest --runInBand",
     "test:clean": "cd test/db && docker-compose down",
-    "test:db": "cd test/db && docker-compose down && docker-compose up -d && wait-for-localhost 3000",
-    "v1:docs": "typedoc src/index.ts --out docs/v1",
-    "v1:docs:json": "typedoc --json docs/v1/spec.json --excludeExternals src/index.ts",
-    "v2:docs": "typedoc src/index.ts --out docs/v2",
-    "v2:docs:json": "typedoc --json docs/v2/spec.json --excludeExternals src/index.ts"
->>>>>>> 06d4347f
+    "test:db": "cd test/db && docker-compose down && docker-compose up -d && wait-for-localhost 3000"
   },
   "dependencies": {
     "cross-fetch": "^3.1.5"
