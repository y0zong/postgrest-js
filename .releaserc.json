{
<<<<<<< HEAD
  "branches": [{ "name": "master" }, { "name": "next", "channel": "next", "prerelease": true }],
=======
  "branches": [
    { "name": "master" },
    { "name": "next", "channel": "next", "prerelease": true },
    { "name": "rc", "channel": "rc", "prerelease": true }
  ],
>>>>>>> f23fd56f
  "plugins": [
    [
      "semantic-release-plugin-update-version-in-files",
      {
        "files": [
          "src/version.ts",
          "dist/main/version.js",
          "dist/main/version.d.ts",
          "dist/module/version.js",
          "dist/module/version.d.ts"
        ],
        "placeholder": "0.0.0-automated"
      }
    ],
    "@semantic-release/commit-analyzer",
    "@semantic-release/release-notes-generator",
    "@semantic-release/github",
    "@semantic-release/npm"
  ]
}<|MERGE_RESOLUTION|>--- conflicted
+++ resolved
@@ -1,13 +1,9 @@
 {
-<<<<<<< HEAD
-  "branches": [{ "name": "master" }, { "name": "next", "channel": "next", "prerelease": true }],
-=======
   "branches": [
     { "name": "master" },
     { "name": "next", "channel": "next", "prerelease": true },
     { "name": "rc", "channel": "rc", "prerelease": true }
   ],
->>>>>>> f23fd56f
   "plugins": [
     [
       "semantic-release-plugin-update-version-in-files",
